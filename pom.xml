<?xml version="1.0" encoding="UTF-8"?>
<project xmlns="http://maven.apache.org/POM/4.0.0" xmlns:xsi="http://www.w3.org/2001/XMLSchema-instance" xsi:schemaLocation="http://maven.apache.org/POM/4.0.0 http://maven.apache.org/xsd/maven-4.0.0.xsd">
    <modelVersion>4.0.0</modelVersion>
    <groupId>org.carapaceproxy</groupId>
    <artifactId>carapace-parent</artifactId>
    <version>1.6.0-SNAPSHOT</version>
    <packaging>pom</packaging>
    <modules>
        <module>carapace-server</module>
        <module>carapace-ui</module>
    </modules>
    <name>Carapace :: Parent</name>
    <description>A Distributed Java Reverse Proxy</description>
    <licenses>
        <license>
            <name>Apache License, Version 2.0</name>
            <url>http://www.apache.org/licenses/LICENSE-2.0.txt</url>
            <distribution>repo</distribution>
        </license>
    </licenses>
    <scm>
        <url>https://github.com/diennea/carapaceproxy.git</url>
        <connection>scm:git:https://github.com/diennea/carapaceproxy.git</connection>
        <developerConnection>scm:git:https://github.com/diennea/carapaceproxy.git</developerConnection>
        <tag>release/1.3</tag>
    </scm>
    <developers>
        <developer>
            <id>eolivelli</id>
            <name>Enrico Olivelli</name>
            <organization>Diennea</organization>
        </developer>
        <developer>
            <id>nicolo.boschi</id>
            <name>Nicolo Boschi</name>
            <organization>Diennea</organization>
        </developer>
        <developer>
            <id>paolo.venturi</id>
            <name>Paolo Venturi</name>
            <organization>Diennea</organization>
        </developer>
        <developer>
            <id>francesco.caliumi</id>
            <name>Francesco Caliumi</name>
            <organization>Diennea</organization>
        </developer>
        <developer>
            <id>dennis.mercuriali</id>
            <name>Dennis Mercuriali</name>
            <organization>Diennea</organization>
        </developer>
        <developer>
            <id>matteo.minardi</id>
            <name>Matteo Minardi</name>
            <organization>Diennea</organization>
        </developer>
        <developer>
            <id>hamado.dene</id>
            <name>Hamado Dene</name>
            <organization>Diennea</organization>
        </developer>
        <developer>
            <id>alessandro.luccaroni</id>
            <name>Alessandro Luccaroni</name>
            <organization>Diennea</organization>
        </developer>
    </developers>
    <build>
        <plugins>
            <plugin>
                <groupId>com.github.spotbugs</groupId>
                <artifactId>spotbugs-maven-plugin</artifactId>
                <version>${libs.spotbugsmaven}</version>
                <configuration>
                    <effort>Max</effort>
                    <maxHeap>4096</maxHeap>
                    <fork>true</fork>
                </configuration>
                <dependencies>
                    <dependency>
                        <groupId>org.ow2.asm</groupId>
                        <artifactId>asm</artifactId>
                        <version>${libs.asm.version}</version>
                    </dependency>
                </dependencies>
            </plugin>
            <plugin>
                <artifactId>maven-surefire-plugin</artifactId>
                <version>3.0.0-M3</version>
                <configuration>
                    <reuseForks>false</reuseForks>
                    <trimStackTrace>false</trimStackTrace>
                </configuration>
            </plugin>
        </plugins>
    </build>
    <properties>
        <curator.version>4.2.0</curator.version>
        <zookkeeper.version>3.5.6</zookkeeper.version>
        <commons.lang3>3.8.1</commons.lang3>
        <netty.version>4.1.59.Final</netty.version>
        <netty.ssl.version>2.0.36.Final</netty.ssl.version>
        <jetty.version>9.4.8.v20171121</jetty.version>
        <jersey.version>2.27</jersey.version>
        <project.build.sourceEncoding>UTF-8</project.build.sourceEncoding>
        <maven.compiler.source>1.8</maven.compiler.source>
        <maven.compiler.target>1.8</maven.compiler.target>
        <libs.spotbugsannotations>3.1.2</libs.spotbugsannotations>
        <libs.spotbugsmaven>3.1.3</libs.spotbugsmaven>
        <libs.asm.version>6.2</libs.asm.version>
        <libs.powermock>2.0.4</libs.powermock>
        <libs.mockito>3.0.0</libs.mockito>
        <libs.guava>21.0</libs.guava>
        <libs.caffeine>2.6.2</libs.caffeine>
        <libs.jaxws.jaxb-api>2.3.0</libs.jaxws.jaxb-api>
        <libs.jaxws.jaxb-impl>2.3.0</libs.jaxws.jaxb-impl>
        <libs.javaxactivation.api>1.2.0</libs.javaxactivation.api>
        <libs.slf4j>1.7.29</libs.slf4j>
        <libs.stringtemplate>4.0.8</libs.stringtemplate>
        <libs.herddb>0.22.0</libs.herddb>
        <libs.prometheus>0.6.0</libs.prometheus>
<<<<<<< HEAD
        <libs.acme4j>2.11</libs.acme4j>
        <libs.bouncycastle>1.66</libs.bouncycastle>
=======
        <libs.prometheus.metrics>4.13.0</libs.prometheus.metrics>
        <libs.awssdk>2.16.18</libs.awssdk>
>>>>>>> c04dd863
        <javacc-maven-plugin.version>2.4</javacc-maven-plugin.version>
    </properties>
    <repositories>
        <repository>
            <id>apache-snapshots</id>
            <snapshots>
                <enabled>true</enabled>
            </snapshots>
            <url>https://repository.apache.org/snapshots/</url>
        </repository>
        <repository>
            <id>dev.majordodo.org.snapshots</id>
            <snapshots>
                <enabled>true</enabled>
            </snapshots>
            <url>https://dev.majordodo.org/nexus/content/repositories/snapshots/</url>
        </repository>
    </repositories>

</project><|MERGE_RESOLUTION|>--- conflicted
+++ resolved
@@ -120,13 +120,10 @@
         <libs.stringtemplate>4.0.8</libs.stringtemplate>
         <libs.herddb>0.22.0</libs.herddb>
         <libs.prometheus>0.6.0</libs.prometheus>
-<<<<<<< HEAD
         <libs.acme4j>2.11</libs.acme4j>
         <libs.bouncycastle>1.66</libs.bouncycastle>
-=======
         <libs.prometheus.metrics>4.13.0</libs.prometheus.metrics>
         <libs.awssdk>2.16.18</libs.awssdk>
->>>>>>> c04dd863
         <javacc-maven-plugin.version>2.4</javacc-maven-plugin.version>
     </properties>
     <repositories>
