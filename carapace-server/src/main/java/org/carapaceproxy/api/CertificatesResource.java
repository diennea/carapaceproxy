/*
 * Licensed to Diennea S.r.l. under one
 * or more contributor license agreements. See the NOTICE file
 * distributed with this work for additional information
 * regarding copyright ownership. Diennea S.r.l. licenses this file
 * to you under the Apache License, Version 2.0 (the
 * "License"); you may not use this file except in compliance
 * with the License.  You may obtain a copy of the License at
 *
 * http://www.apache.org/licenses/LICENSE-2.0
 *
 * Unless required by applicable law or agreed to in writing,
 * software distributed under the License is distributed on an
 * "AS IS" BASIS, WITHOUT WARRANTIES OR CONDITIONS OF ANY
 * KIND, either express or implied.  See the License for the
 * specific language governing permissions and limitations
 * under the License.
 *
 */
package org.carapaceproxy.api;

import static org.carapaceproxy.server.certificates.DynamicCertificateState.AVAILABLE;
import static org.carapaceproxy.server.certificates.DynamicCertificateState.WAITING;
import static org.carapaceproxy.server.certificates.DynamicCertificatesManager.DEFAULT_DAYS_BEFORE_RENEWAL;
<<<<<<< HEAD
import static org.carapaceproxy.server.config.SSLCertificateConfiguration.CertificateMode.ACME;
=======
>>>>>>> 0752fa5c
import static org.carapaceproxy.server.config.SSLCertificateConfiguration.CertificateMode.MANUAL;
import static org.carapaceproxy.server.config.SSLCertificateConfiguration.CertificateMode.STATIC;
import static org.carapaceproxy.utils.APIUtils.certificateModeToString;
import static org.carapaceproxy.utils.APIUtils.certificateStateToString;
import static org.carapaceproxy.utils.APIUtils.stringToCertificateMode;
import static org.carapaceproxy.utils.CertificatesUtils.createKeystore;
import static org.carapaceproxy.utils.CertificatesUtils.loadKeyStoreFromFile;
import java.io.IOException;
import java.io.InputStream;
import java.security.GeneralSecurityException;
import java.security.KeyStore;
import java.security.PrivateKey;
import java.security.cert.Certificate;
import java.security.cert.X509Certificate;
import java.util.Base64;
import java.util.Collection;
<<<<<<< HEAD
=======
import java.util.Collections;
>>>>>>> 0752fa5c
import java.util.HashMap;
import java.util.List;
import java.util.Map;
import java.util.Set;
import java.util.logging.Level;
import java.util.logging.Logger;
import javax.servlet.ServletContext;
import javax.ws.rs.Consumes;
import javax.ws.rs.DefaultValue;
import javax.ws.rs.GET;
import javax.ws.rs.POST;
import javax.ws.rs.Path;
import javax.ws.rs.PathParam;
import javax.ws.rs.Produces;
import javax.ws.rs.QueryParam;
import javax.ws.rs.core.MediaType;
import javax.ws.rs.core.Response;
import lombok.AllArgsConstructor;
import lombok.Data;
<<<<<<< HEAD
import lombok.NoArgsConstructor;
import org.carapaceproxy.api.response.FormValidationResponse;
import org.carapaceproxy.api.response.SimpleResponse;
=======
>>>>>>> 0752fa5c
import org.carapaceproxy.configstore.CertificateData;
import org.carapaceproxy.core.HttpProxyServer;
import org.carapaceproxy.core.RuntimeServerConfiguration;
import org.carapaceproxy.server.certificates.DynamicCertificateState;
import org.carapaceproxy.server.certificates.DynamicCertificatesManager;
import org.carapaceproxy.server.config.SSLCertificateConfiguration;
import org.carapaceproxy.server.config.SSLCertificateConfiguration.CertificateMode;
import org.carapaceproxy.utils.CertificatesUtils;

/**
 * Access to certificates
 *
 * @author matteo.minardi
 */
@Path("/certificates")
@Produces(MediaType.APPLICATION_JSON)
public class CertificatesResource {

    public static final Set<DynamicCertificateState> AVAILABLE_CERTIFICATES_STATES_FOR_UPLOAD = Set.of(AVAILABLE, WAITING);
    private static final Logger LOG = Logger.getLogger(CertificatesResource.class.getName());

    @javax.ws.rs.core.Context
    ServletContext context;

    @Data
    @AllArgsConstructor
    public static final class CertificatesResponse {

        private final Collection<CertificateBean> certificates;
        private final String localStorePath;

        public CertificatesResponse(Collection<CertificateBean> certificates, HttpProxyServer server) {
            this.certificates = certificates;
            this.localStorePath = server.getCurrentConfiguration().getLocalCertificatesStorePath();
        }

    }

    @Data
    public static final class CertificateBean {

        private final String id;
        private final String hostname;
        private final String subjectAltNames;
        private final String mode;
        private final boolean dynamic;
        private String status;
        private final String sslCertificateFile;
        private String expiringDate;
        private String daysBeforeRenewal;
        private String serialNumber;

        public CertificateBean(String id, String hostname,
                               Set<String> subjectAltNames,
                               String mode, boolean dynamic, String sslCertificateFile) {
            this.id = id;
            this.hostname = hostname;
            this.subjectAltNames = subjectAltNames != null ? String.join(", ", subjectAltNames) : "";
            this.mode = mode;
            this.dynamic = dynamic;
            this.sslCertificateFile = sslCertificateFile;
        }

    }

    @GET
    @Path("/")
    public CertificatesResponse getAllCertificates() {
        HttpProxyServer server = (HttpProxyServer) context.getAttribute("server");
        RuntimeServerConfiguration conf = server.getCurrentConfiguration();
        DynamicCertificatesManager dCManager = server.getDynamicCertificatesManager();
        Map<String, CertificateBean> res = new HashMap<>();
        for (Map.Entry<String, SSLCertificateConfiguration> certificateEntry : conf.getCertificates().entrySet()) {
            SSLCertificateConfiguration certificate = certificateEntry.getValue();
            CertificateBean certBean = new CertificateBean(
                    certificate.getId(),
                    certificate.getHostname(),
                    certificate.getSubjectAltNames(),
                    certificateModeToString(certificate.getMode()),
                    certificate.isDynamic(),
                    certificate.getFile()
            );
            fillCertificateBean(certBean, certificate, dCManager, server);
            res.put(certificateEntry.getKey(), certBean);
        }

        return new CertificatesResponse(res.values(), server);
    }

    private static void fillCertificateBean(CertificateBean bean, SSLCertificateConfiguration certificate, DynamicCertificatesManager dCManager, HttpProxyServer server) {
        try {
            DynamicCertificateState state = null;
            if (certificate.isDynamic()) {
                CertificateData cert = dCManager.getCertificateDataForDomain(certificate.getId());
                if (cert == null) {
                    return;
                }
                state = certificate.isAcme()
                        ? cert.getState()
                        : CertificatesUtils.isCertificateExpired(cert.getExpiringDate(), 0) ? DynamicCertificateState.EXPIRED : DynamicCertificateState.AVAILABLE;
                bean.setExpiringDate(cert.getExpiringDate() != null ? cert.getExpiringDate().toString() : "");
                bean.setSerialNumber(cert.getSerialNumber());
            } else {
                KeyStore keystore = loadKeyStoreFromFile(certificate.getFile(), certificate.getPassword(), server.getBasePath());
                if (keystore == null) {
                    return;
                }
                Certificate[] chain = CertificatesUtils.readChainFromKeystore(keystore);
                if (chain.length > 0) {
                    X509Certificate _cert = ((X509Certificate) chain[0]);
                    bean.setExpiringDate(_cert.getNotAfter().toString());
                    bean.setSerialNumber(_cert.getSerialNumber().toString(16).toUpperCase()); // HEX
                    if (!certificate.isAcme()) {
                        state = CertificatesUtils.isCertificateExpired(_cert.getNotAfter(), 0)
                                ? DynamicCertificateState.EXPIRED
                                : DynamicCertificateState.AVAILABLE;
                    }
                }
            }
            if (certificate.isAcme()) {
                bean.setDaysBeforeRenewal(certificate.getDaysBeforeRenewal() + "");
            }
            bean.setStatus(certificateStateToString(state));
        } catch (GeneralSecurityException | IOException ex) {
            LOG.log(Level.SEVERE, "Unable to read Keystore for certificate {0}. Reason: {1}", new Object[]{certificate.getId(), ex});
        }
    }

    @GET
    @Path("{certId}")
    public CertificatesResponse getCertificateById(@PathParam("certId") String certId) {
        final var cert = findCertificateById(certId);
        return new CertificatesResponse(
                cert != null ? List.of(cert) : Collections.emptyList(),
                (HttpProxyServer) context.getAttribute("server")
        );
    }

    @Data
    @NoArgsConstructor
    @AllArgsConstructor
    public static final class CertificateForm {
        private String domain;
        private Set<String> subjectAltNames;
        private String type;
        private int daysBeforeRenewal = DEFAULT_DAYS_BEFORE_RENEWAL;
    }

    @POST
    @Path("/")
    @Consumes(MediaType.APPLICATION_JSON)
    public Response createCertificate(CertificateForm form) throws Exception {
        if (form.domain == null || form.domain.isBlank()) {
            return FormValidationResponse.fieldRequired("domain");
        }
        if (form.subjectAltNames != null && form.subjectAltNames.contains(form.domain)) {
            return FormValidationResponse.fieldError(
                    "subjectAltNames",
                    "Subject alternative names cannot include the Domain"
            );
        }
        CertificateMode certType = stringToCertificateMode(form.type);
        if (certType == null || !certType.equals(ACME)) {
            return FormValidationResponse.fieldInvalid("type");
        }
        if (form.daysBeforeRenewal < 0) {
            return FormValidationResponse.fieldInvalid("daysBeforeRenewal");
        }
        if (findCertificateById(form.domain) != null) {
            return FormValidationResponse.fieldConflict("domain");
        }

        final var cert = new CertificateData(form.domain, null, WAITING, "", "");
        cert.setDaysBeforeRenewal(form.daysBeforeRenewal);
        ((HttpProxyServer) context.getAttribute("server")).updateDynamicCertificateForDomain(cert);
        return FormValidationResponse.created();
    }

    @GET
    @Produces(MediaType.APPLICATION_OCTET_STREAM)
    @Path("{certId}/download")
    public Response downloadCertificateById(@PathParam("certId") String certId) throws GeneralSecurityException {
        CertificateBean cert = findCertificateById(certId);
        byte[] data = new byte[0];
        if (cert != null && cert.isDynamic()) {
            HttpProxyServer server = (HttpProxyServer) context.getAttribute("server");
            DynamicCertificatesManager dynamicCertificateManager = server.getDynamicCertificatesManager();
            data = dynamicCertificateManager.getCertificateForDomain(cert.getId());
        }

        return Response
                .ok(data, MediaType.APPLICATION_OCTET_STREAM)
                .header("content-disposition", "attachment; filename = " + cert.getId() + ".p12")
                .build();
    }

    private CertificateBean findCertificateById(String certId) {
        HttpProxyServer server = (HttpProxyServer) context.getAttribute("server");
        SSLCertificateConfiguration certificate = server.getCurrentConfiguration().getCertificates().get(certId);
        DynamicCertificatesManager dCManager = server.getDynamicCertificatesManager();
        if (certificate != null) {
            CertificateBean certBean = new CertificateBean(
                    certificate.getId(),
                    certificate.getHostname(),
                    certificate.getSubjectAltNames(),
                    certificateModeToString(certificate.getMode()),
                    certificate.isDynamic(),
                    certificate.getFile()
            );
            fillCertificateBean(certBean, certificate, dCManager, server);
            return certBean;
        }

        return null;
    }

    @POST
    @Path("{domain}/upload")
    @Consumes(MediaType.APPLICATION_OCTET_STREAM)
    public Response uploadCertificate(
            @PathParam("domain") String domain,
            @QueryParam("subjectaltnames") @DefaultValue("") String subjectAltNames,
            @QueryParam("type") @DefaultValue("manual") String type,
            @QueryParam("daysbeforerenewal") Integer daysbeforerenewal,
            InputStream uploadedInputStream) throws Exception {

        try (InputStream input = uploadedInputStream) {
            // Certificate type (manual | acme)
            CertificateMode certType = stringToCertificateMode(type);
            if (certType == null || STATIC.equals(certType)) {
                return Response.status(422).entity("ERROR: illegal type of certificate. Available: manual, acme").build();
            }
            // Certificate content (optional for acme type)
            byte[] data = input.readAllBytes();
            if (MANUAL.equals(certType) && (data == null || data.length == 0)) {
                return Response.status(422).entity("ERROR: certificate data required for type 'manual'").build();
            }
            if (data != null && data.length > 0 && !CertificatesUtils.validateKeystore(data)) {
                return Response.status(422).entity("ERROR: unable to read uploded certificate").build();
            }

            if (daysbeforerenewal != null) {
                if (CertificateMode.ACME.equals(certType) && daysbeforerenewal < 0) {
                    return Response.status(422).entity("ERROR: param 'daysbeforerenewal' has to be a positive number").build();
                } else if (!CertificateMode.ACME.equals(certType)) {
                    return Response.status(422).entity("ERROR: param 'daysbeforerenewal' available for type 'acme' only").build();
                }
            }

            String encodedData = "";
            DynamicCertificateState state = WAITING;
            if (data != null && data.length > 0) {
                Certificate[] chain = CertificatesUtils.readChainFromKeystore(data);
                PrivateKey key = CertificatesUtils.loadPrivateKey(data, "");
                encodedData = Base64.getEncoder().encodeToString(createKeystore(chain, key));
                state = AVAILABLE;
            }

            CertificateData cert = new CertificateData(domain, encodedData, state);
            cert.setManual(MANUAL.equals(certType));
            cert.setSubjectAltNames(Set.of(subjectAltNames.split(",")));
            cert.setDaysBeforeRenewal(daysbeforerenewal != null ? daysbeforerenewal : DEFAULT_DAYS_BEFORE_RENEWAL);

            ((HttpProxyServer) context.getAttribute("server")).updateDynamicCertificateForDomain(cert);

            return Response.status(200).entity("SUCCESS: Certificate saved").build();
        }
    }

    @POST
    @Path("{domain}/store")
    public Response storeLocalCertificate(@PathParam("domain") String domain) throws Exception {
        var server = ((HttpProxyServer) context.getAttribute("server"));
        server.getDynamicCertificatesManager().forceStoreLocalCertificates(domain);
        return SimpleResponse.ok();
    }

    @POST
    @Path("/storeall")
    public Response storeAllCertificates() throws Exception {
        var server = ((HttpProxyServer) context.getAttribute("server"));
        server.getDynamicCertificatesManager().forceStoreLocalCertificates();
        return SimpleResponse.ok();
    }

}<|MERGE_RESOLUTION|>--- conflicted
+++ resolved
@@ -22,10 +22,7 @@
 import static org.carapaceproxy.server.certificates.DynamicCertificateState.AVAILABLE;
 import static org.carapaceproxy.server.certificates.DynamicCertificateState.WAITING;
 import static org.carapaceproxy.server.certificates.DynamicCertificatesManager.DEFAULT_DAYS_BEFORE_RENEWAL;
-<<<<<<< HEAD
 import static org.carapaceproxy.server.config.SSLCertificateConfiguration.CertificateMode.ACME;
-=======
->>>>>>> 0752fa5c
 import static org.carapaceproxy.server.config.SSLCertificateConfiguration.CertificateMode.MANUAL;
 import static org.carapaceproxy.server.config.SSLCertificateConfiguration.CertificateMode.STATIC;
 import static org.carapaceproxy.utils.APIUtils.certificateModeToString;
@@ -42,10 +39,7 @@
 import java.security.cert.X509Certificate;
 import java.util.Base64;
 import java.util.Collection;
-<<<<<<< HEAD
-=======
 import java.util.Collections;
->>>>>>> 0752fa5c
 import java.util.HashMap;
 import java.util.List;
 import java.util.Map;
@@ -65,12 +59,9 @@
 import javax.ws.rs.core.Response;
 import lombok.AllArgsConstructor;
 import lombok.Data;
-<<<<<<< HEAD
 import lombok.NoArgsConstructor;
 import org.carapaceproxy.api.response.FormValidationResponse;
 import org.carapaceproxy.api.response.SimpleResponse;
-=======
->>>>>>> 0752fa5c
 import org.carapaceproxy.configstore.CertificateData;
 import org.carapaceproxy.core.HttpProxyServer;
 import org.carapaceproxy.core.RuntimeServerConfiguration;
@@ -222,7 +213,7 @@
     @POST
     @Path("/")
     @Consumes(MediaType.APPLICATION_JSON)
-    public Response createCertificate(CertificateForm form) throws Exception {
+    public Response createCertificate(CertificateForm form) {
         if (form.domain == null || form.domain.isBlank()) {
             return FormValidationResponse.fieldRequired("domain");
         }
@@ -243,9 +234,14 @@
             return FormValidationResponse.fieldConflict("domain");
         }
 
-        final var cert = new CertificateData(form.domain, null, WAITING, "", "");
+        final var cert = new CertificateData(form.domain, null, WAITING);
+        cert.setSubjectAltNames(form.subjectAltNames);
         cert.setDaysBeforeRenewal(form.daysBeforeRenewal);
-        ((HttpProxyServer) context.getAttribute("server")).updateDynamicCertificateForDomain(cert);
+        try {
+            ((HttpProxyServer) context.getAttribute("server")).updateDynamicCertificateForDomain(cert);
+        } catch (Exception e) {
+            return FormValidationResponse.error(e);
+        }
         return FormValidationResponse.created();
     }
 
