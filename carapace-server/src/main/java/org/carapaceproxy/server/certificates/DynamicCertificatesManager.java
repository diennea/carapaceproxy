/*
 * Licensed to Diennea S.r.l. under one
 * or more contributor license agreements. See the NOTICE file
 * distributed with this work for additional information
 * regarding copyright ownership. Diennea S.r.l. licenses this file
 * to you under the Apache License, Version 2.0 (the
 * "License"); you may not use this file except in compliance
 * with the License.  You may obtain a copy of the License at
 *
 * http://www.apache.org/licenses/LICENSE-2.0
 *
 * Unless required by applicable law or agreed to in writing,
 * software distributed under the License is distributed on an
 * "AS IS" BASIS, WITHOUT WARRANTIES OR CONDITIONS OF ANY
 * KIND, either express or implied.  See the License for the
 * specific language governing permissions and limitations
 * under the License.
 *
 */
package org.carapaceproxy.server.certificates;

import static org.carapaceproxy.configstore.ConfigurationStoreUtils.base64DecodeCertificateChain;
import static org.carapaceproxy.configstore.ConfigurationStoreUtils.base64EncodeCertificateChain;
import static org.carapaceproxy.server.certificates.DynamicCertificateState.AVAILABLE;
import static org.carapaceproxy.server.certificates.DynamicCertificateState.DNS_CHALLENGE_WAIT;
import static org.carapaceproxy.server.certificates.DynamicCertificateState.EXPIRED;
import static org.carapaceproxy.server.certificates.DynamicCertificateState.ORDERING;
import static org.carapaceproxy.server.certificates.DynamicCertificateState.REQUEST_FAILED;
import static org.carapaceproxy.server.certificates.DynamicCertificateState.VERIFIED;
import static org.carapaceproxy.server.certificates.DynamicCertificateState.VERIFYING;
import com.google.common.annotations.VisibleForTesting;
import java.net.MalformedURLException;
import java.security.GeneralSecurityException;
import java.security.KeyPair;
import java.util.List;
import java.util.Map;
import java.util.Map.Entry;
import java.util.concurrent.ConcurrentHashMap;
import java.util.concurrent.Executors;
import java.util.concurrent.ScheduledExecutorService;
import java.util.concurrent.ScheduledFuture;
import java.util.concurrent.TimeUnit;
import java.util.logging.Logger;
import java.util.stream.Collectors;
import org.carapaceproxy.cluster.GroupMembershipHandler;
import org.carapaceproxy.configstore.CertificateData;
import org.carapaceproxy.configstore.ConfigurationStore;
import org.carapaceproxy.server.RuntimeServerConfiguration;
import static org.carapaceproxy.server.certificates.DynamicCertificateState.WAITING;
import org.carapaceproxy.server.config.SSLCertificateConfiguration;
import static org.carapaceproxy.server.config.SSLCertificateConfiguration.CertificateMode.MANUAL;
import static org.carapaceproxy.utils.CertificatesUtils.isCertificateExpired;
import java.io.IOException;
import java.net.URL;
import java.security.PrivateKey;
import java.security.cert.Certificate;
import java.security.cert.X509Certificate;
import java.util.Base64;
import java.util.logging.Level;
import org.carapaceproxy.server.HttpProxyServer;
import org.carapaceproxy.server.config.ConfigurationNotValidException;
import org.glassfish.jersey.internal.guava.ThreadFactoryBuilder;
import org.shredzone.acme4j.Order;
import org.shredzone.acme4j.Status;
import org.shredzone.acme4j.challenge.Challenge;
import org.shredzone.acme4j.challenge.Dns01Challenge;
import org.shredzone.acme4j.challenge.Http01Challenge;
import org.shredzone.acme4j.exception.AcmeException;
import org.shredzone.acme4j.toolbox.JSON;
import org.shredzone.acme4j.util.KeyPairUtils;

/**
 *
 * Manager for SSL certificates issued via ACME and Let's Encrypt
 *
 * @author paolo.venturi
 */
public class DynamicCertificatesManager implements Runnable {

    public static final String THREAD_NAME = "dynamic-certificates-manager";

    // RSA key size of generated key pairs
    public static final int DEFAULT_KEYPAIRS_SIZE = Integer.getInteger("carapace.acme.default.keypairssize", 2048);
    public static final int DEFAULT_DAYS_BEFORE_RENEWAL = Integer.getInteger("carapace.acme.default.daysbeforerenewal", 30);
    private static final boolean TESTING_MODE = Boolean.getBoolean("carapace.acme.testmode");

    private static final int DNS_CHALLENGE_REACHABILITY_CHECKS_LIMIT = Integer.getInteger("carapace.acme.dnschallengereachabilitycheck.limit", 10);

    private static final Logger LOG = Logger.getLogger(DynamicCertificatesManager.class.getName());
    private static final String EVENT_CERT_AVAIL_CHANGED = "certAvailChanged";

    private Map<String, CertificateData> certificates = new ConcurrentHashMap();
    private ACMEClient acmeClient; // Let's Encrypt client
    private Route53Client r53Client;
    private String awsAccessKey;
    private String awsSecretKey;
    private final Map<String, Integer> dnsChallegeReachabilityChecks = new ConcurrentHashMap();

    private ScheduledExecutorService scheduler;
    private ScheduledFuture<?> scheduledFuture;
    private volatile boolean started; // keep track of start() calling

    private ConfigurationStore store;
    private volatile int period = 0; // in seconds
    private volatile int keyPairsSize = DEFAULT_KEYPAIRS_SIZE;
    private GroupMembershipHandler groupMembershipHandler;
    private final HttpProxyServer server;

    public DynamicCertificatesManager(HttpProxyServer server) {
        this.server = server;
    }

    public void setConfigurationStore(ConfigurationStore configStore) {
        this.store = configStore;
    }

    @VisibleForTesting
    public ConfigurationStore getConfigurationStore() {
        return store;
    }

    public void attachGroupMembershipHandler(GroupMembershipHandler groupMembershipHandler) {
        this.groupMembershipHandler = groupMembershipHandler;
        groupMembershipHandler.watchEvent(EVENT_CERT_AVAIL_CHANGED, new CertAvailChangeCallback());
    }

    @VisibleForTesting
    public int getPeriod() {
        return period;
    }

    @VisibleForTesting
    public void setPeriod(int period) {
        this.period = period;
    }

    public void initAWSClient(String awsAccessKey, String awsSecretKey) {
        this.awsAccessKey = awsAccessKey;
        this.awsSecretKey = awsSecretKey;
        if (r53Client != null) {
            r53Client.close();
            r53Client = null;
        }
        if (awsAccessKey != null && awsSecretKey != null) {
            r53Client = new Route53Client(awsAccessKey, awsSecretKey);
        }
    }

    public synchronized void reloadConfiguration(RuntimeServerConfiguration configuration) throws ConfigurationNotValidException {
        if (store == null) {
            throw new DynamicCertificatesManagerException("ConfigurationStore not set.");
        }
        keyPairsSize = configuration.getKeyPairsSize();
        if (acmeClient == null) {
            acmeClient = new ACMEClient(loadOrCreateAcmeUserKeyPair(), TESTING_MODE);
        }
        loadCertificates(configuration.getCertificates());
        period = configuration.getDynamicCertificatesManagerPeriod();
        if (scheduledFuture != null) {
            scheduledFuture.cancel(true);
        }
        if (scheduledFuture != null || started) {
            start();
        }
    }

    private KeyPair loadOrCreateAcmeUserKeyPair() {
        KeyPair pair = store.loadAcmeUserKeyPair();
        if (pair == null) {
            pair = KeyPairUtils.createKeyPair(keyPairsSize > 0 ? keyPairsSize : DEFAULT_KEYPAIRS_SIZE);
            if (!store.saveAcmeUserKey(pair)) {
                pair = store.loadAcmeUserKeyPair(); // load key created concurrently by another peer
            }
        }

        return pair;
    }

    private void loadCertificates(Map<String, SSLCertificateConfiguration> certificates) throws ConfigurationNotValidException {
        try {
            ConcurrentHashMap _certificates = new ConcurrentHashMap();
            for (Entry<String, SSLCertificateConfiguration> e : certificates.entrySet()) {
                SSLCertificateConfiguration config = e.getValue();
                if (config.isDynamic()) {
                    String domain = config.getId(); // hostname or *.hostname
                    boolean wildcard = config.isWildcard();
                    if (wildcard && (awsAccessKey == null || awsSecretKey == null)) {
                        throw new ConfigurationNotValidException(
                                "For ACME wildcards certificates AWS Route53 credentials has to be set"
                        );
                    }
                    boolean forceManual = MANUAL == config.getMode();
                    _certificates.put(domain, loadOrCreateDynamicCertificateForDomain(
                            domain, wildcard, forceManual, config.getDaysBeforeRenewal()
                    ));
                }
            }
            this.certificates = _certificates; // only certificates/domains specified in the config have to be managed.
        } catch (GeneralSecurityException | MalformedURLException e) {
            throw new DynamicCertificatesManagerException("Unable to load dynamic certificates configuration.", e);
        }
    }

    private CertificateData loadOrCreateDynamicCertificateForDomain(String domain,
                                                                    boolean wildcard,
                                                                    boolean forceManual,
                                                                    int daysBeforeRenewal) throws GeneralSecurityException, MalformedURLException {
        CertificateData cert = store.loadCertificateForDomain(domain);
        if (cert == null) {
            cert = new CertificateData(domain, "", "", WAITING, "", "");
        }
        cert.setWildcard(wildcard);
        cert.setManual(forceManual);
        if (!forceManual) { // only for ACME
            cert.setDaysBeforeRenewal(daysBeforeRenewal);
        }
        return cert;
    }

    public synchronized void start() {
        started = true;
        if (period <= 0) {
            return;
        }
        if (scheduler == null) {
            scheduler = Executors.newSingleThreadScheduledExecutor(new ThreadFactoryBuilder().setNameFormat(THREAD_NAME).build());
        }

        LOG.log(Level.INFO, "Starting DynamicCertificatesManager, period: {0} seconds{1}", new Object[]{period, TESTING_MODE ? " (TESTING_MODE)" : ""});
        scheduledFuture = scheduler.scheduleWithFixedDelay(this, 0, period, TimeUnit.SECONDS);
    }

    public synchronized void stop() {
        started = false;
        if (scheduler != null) {
            scheduler.shutdown();
            try {
                scheduler.awaitTermination(10, TimeUnit.SECONDS);
                scheduler = null;
                scheduledFuture = null;
                if (r53Client != null) {
                    r53Client.close();
                }
            } catch (InterruptedException err) {
                Thread.currentThread().interrupt();
            }
        }
    }

    @Override
    public void run() {
        if (groupMembershipHandler != null) {
            int acquirePeriod = period;
            if (acquirePeriod <= 0) {
                acquirePeriod = 1;
            }
            groupMembershipHandler.executeInMutex(THREAD_NAME, acquirePeriod, () -> {
                // Only one node of the cluster executes this
                certificatesLifecycle();
            });
        }
    }

    private void certificatesLifecycle() {
        List<CertificateData> _certificates = certificates.entrySet().stream()
                .filter(e -> !e.getValue().isManual())
                .sorted((e1, e2) -> e1.getKey().compareTo(e2.getKey()))
                .map(e -> e.getValue())
                .collect(Collectors.toList());
        for (CertificateData data : _certificates) {
            boolean updateDB = true;
            boolean notifyCertAvailChanged = false;
            final String domain = data.getDomain();
            try {
                CertificateData cert = loadOrCreateDynamicCertificateForDomain(domain, data.isWildcard(), false, data.getDaysBeforeRenewal());
                switch (cert.getState()) {
                    case WAITING: { // certificate waiting to be issues/renew
                        LOG.log(Level.INFO, "Certificate ISSUING process for domain: {0} STARTED.", domain);
                        Order order = createOrderForCertificate(cert);
                        createChallengeForCertificateOrder(cert, order);
                        break;
                    }
                    case DNS_CHALLENGE_WAIT: { // waiting for full dns propagation
                        LOG.log(Level.INFO, "DNS CHALLENGE WAITING for domain {0}.", domain);
                        Dns01Challenge pendingChallenge = (Dns01Challenge) getChallengeFromCertificate(cert);
                        checkDnsChallengeReachabilityForCertificate(pendingChallenge, cert);
                        break;
                    }
                    case VERIFYING: { // challenge verification by LE pending
                        LOG.log(Level.INFO, "VERIFYING certificate for domain {0}.", domain);
                        Challenge pendingChallenge = getChallengeFromCertificate(cert);
                        checkChallengeResponseForCertificate(pendingChallenge, cert);
                        break;
                    }
                    case VERIFIED: { // challenge succeded
                        LOG.log(Level.INFO, "Certificate for domain {0} VERIFIED.", domain);
                        Order pendingOrder = acmeClient.getLogin().bindOrder(new URL(cert.getPendingOrderLocation()));
                        KeyPair keys = loadOrCreateKeyPairForDomain(domain);
                        acmeClient.orderCertificate(pendingOrder, keys);
                        cert.setState(ORDERING);
                        break;
                    }
                    case ORDERING: { // certificate ordering
                        LOG.log(Level.INFO, "ORDERING certificate for domain {0}.", domain);
                        Order order = acmeClient.getLogin().bindOrder(new URL(cert.getPendingOrderLocation()));
                        Status status = acmeClient.checkResponseForOrder(order);
                        if (status == Status.VALID) {
                            List<X509Certificate> certificateChain = acmeClient.fetchCertificateForOrder(order).getCertificateChain();
                            PrivateKey key = loadOrCreateKeyPairForDomain(domain).getPrivate();
                            String chain = base64EncodeCertificateChain(certificateChain.toArray(new Certificate[0]), key);
                            cert.setChain(chain);
                            cert.setState(AVAILABLE);
                            notifyCertAvailChanged = true; // all other peers need to know that this cert is available.
                            LOG.log(Level.INFO, "Certificate issuing for domain: {0} SUCCEED. Certificate AVAILABLE.", domain);
                        } else if (status == Status.INVALID) {
                            cert.setState(REQUEST_FAILED);
                        }
                        break;
                    }
                    case REQUEST_FAILED: { // challenge/order failed
                        LOG.log(Level.INFO, "Certificate issuing for domain: {0} current status is FAILED, setting status=WAITING again.", domain);
                        cert.setState(WAITING);
                        break;
                    }
                    case AVAILABLE: { // certificate saved/available/not expired
                        if (isCertificateExpired(base64DecodeCertificateChain(cert.getChain()), cert.getDaysBeforeRenewal())) {
<<<<<<< HEAD
                            cert.setAvailable(false);
=======
>>>>>>> 8bf762a5
                            cert.setState(EXPIRED);
                            notifyCertAvailChanged = true; // all other peers need to know that this cert is expired.
                        } else {
                            updateDB = false;
                        }
                        break;
                    }
                    case EXPIRED: {     // certificate expired
                        LOG.log(Level.INFO, "Certificate for domain: {0} EXPIRED.", domain);
                        cert.setState(WAITING);
                        break;
                    }
                    default:
                        throw new IllegalStateException();
                }
                if (updateDB) {
                    LOG.log(Level.INFO, "Save certificate request status for domain {0}", domain);
                    store.saveCertificate(cert);
                }
                if (notifyCertAvailChanged) {
                    // remember that events  are not delivered to the local JVM
                    reloadCertificatesFromDB();
                    groupMembershipHandler.fireEvent(EVENT_CERT_AVAIL_CHANGED);
                }
            } catch (AcmeException | IOException | GeneralSecurityException | IllegalStateException ex) {
                LOG.log(Level.SEVERE, "Error while handling dynamic certificate for domain " + domain, ex);
            }
        }
    }

    private Order createOrderForCertificate(CertificateData cert) throws AcmeException {
        Order order = acmeClient.createOrderForDomain(cert.getDomain());
        cert.setPendingOrderLocation(order.getLocation());
        LOG.log(Level.INFO, "Pending order location for domain {0}: {1}", new Object[]{cert.getDomain(), order.getLocation()});

        return order;
    }

    private void createChallengeForCertificateOrder(CertificateData cert, Order order) throws AcmeException {
        Challenge challenge = acmeClient.getChallengeForOrder(order, cert.isWildcard());
        if (challenge == null) {
            cert.setState(VERIFIED);
        } else {
            LOG.log(Level.INFO, "Pending challenge data for domain {0}: {1}", new Object[]{cert.getDomain(), challenge.getJSON()});
            if (cert.isWildcard()) {
                Dns01Challenge ch = (Dns01Challenge) challenge;
                if (r53Client.createDnsChallengeForDomain(cert.getDomain(), ch.getDigest())) {
                    cert.setState(DNS_CHALLENGE_WAIT);
                    LOG.log(Level.INFO, "Created new TXT DNS challenge-record for domain {0}.", cert.getDomain());
                } else {
                    LOG.log(Level.INFO, "Creation of TXT DNS challenge-record for domain {0} FAILED.", cert.getDomain());
                }
            } else {
                Http01Challenge ch = (Http01Challenge) challenge;
                store.saveAcmeChallengeToken(ch.getToken(), ch.getAuthorization()); // used for incoming acme-challenge requests
                challenge.trigger();
                cert.setState(VERIFYING);
            }
            cert.setPendingChallengeData(challenge.getJSON());
        }
    }

    private Challenge getChallengeFromCertificate(CertificateData cert) throws AcmeException {
        JSON challengeData = JSON.parse(cert.getPendingChallengeData());
        LOG.log(Level.FINE, "CHALLENGE: {0}.", challengeData);
        return cert.isWildcard()
                ? new Dns01Challenge(acmeClient.getLogin(), challengeData)
                : new Http01Challenge(acmeClient.getLogin(), challengeData);
    }

    private void checkDnsChallengeReachabilityForCertificate(Dns01Challenge challenge, CertificateData cert) throws AcmeException {
        String domain = cert.getDomain();
        if (r53Client.isDnsChallengeForDomainAvailable(domain, challenge.getDigest())) {
            cert.setState(VERIFYING);
            dnsChallegeReachabilityChecks.remove(domain);
            challenge.trigger();
        } else {
            Integer value = dnsChallegeReachabilityChecks.getOrDefault(domain, 0);
            if (++value >= DNS_CHALLENGE_REACHABILITY_CHECKS_LIMIT) {
                LOG.log(Level.INFO, "Too many reachability attempts of TXT DNS challenge-record for domain {0}.", cert.getDomain());
                cert.setState(REQUEST_FAILED);
                dnsChallegeReachabilityChecks.remove(domain);
                cleanupChallengeForCertificate(challenge, cert);
            } else {
                dnsChallegeReachabilityChecks.put(domain, value);
            }
        }
    }

    private void checkChallengeResponseForCertificate(Challenge challenge, CertificateData cert) throws AcmeException {
        Status status = acmeClient.checkResponseForChallenge(challenge); // checks response and updates the challenge
        cert.setPendingChallengeData(challenge.getJSON());
        if (status == Status.VALID) {
            cert.setState(VERIFIED);
            cleanupChallengeForCertificate(challenge, cert);
        } else if (status == Status.INVALID) {
            cert.setState(REQUEST_FAILED);
            cleanupChallengeForCertificate(challenge, cert);
        }
    }

    private void cleanupChallengeForCertificate(Challenge challenge, CertificateData cert) {
        if (cert.isWildcard()) {
            Dns01Challenge ch = (Dns01Challenge) challenge;
            if (r53Client.deleteDnsChallengeForDomain(cert.getDomain(), ch.getDigest())) {
                LOG.log(Level.INFO, "DELETE TXT DNS challenge-record for domain {0}.", cert.getDomain());
            } else {
                LOG.log(Level.INFO, "Deletion of TXT DNS challenge-record for domain {0} FAILED.", cert.getDomain());
            }
        } else {
            Http01Challenge ch = (Http01Challenge) challenge;
            store.deleteAcmeChallengeToken(ch.getToken());
        }
    }

    public String getChallengeToken(String tokenName) {
        return store.loadAcmeChallengeToken(tokenName);
    }

    private KeyPair loadOrCreateKeyPairForDomain(String domain) {
        KeyPair pair = store.loadKeyPairForDomain(domain);
        if (pair == null) {
            pair = KeyPairUtils.createKeyPair(keyPairsSize > 0 ? keyPairsSize : DEFAULT_KEYPAIRS_SIZE);
            if (!store.saveKeyPairForDomain(pair, domain, false)) {
                pair = store.loadKeyPairForDomain(domain); // load key created by another peer concurrently
            }
        }

        return pair;
    }

    public DynamicCertificateState getStateOfCertificate(String id) {
        if (certificates.containsKey(id)) {
            CertificateData cert = store.loadCertificateForDomain(id);
            if (cert != null) {
                return cert.getState();
            }
        }

        return null;
    }

    public void setStateOfCertificate(String id, DynamicCertificateState state) {
        if (certificates.containsKey(id)) {
            CertificateData cert = store.loadCertificateForDomain(id);
            if (cert != null) {
                cert.setState(state);
                store.saveCertificate(cert);
                // remember that events  are not delivered to the local JVM
                reloadCertificatesFromDB();
                if (groupMembershipHandler != null) {
                    groupMembershipHandler.fireEvent(EVENT_CERT_AVAIL_CHANGED);
                }
            }
        }
    }

    /**
     *
     * @param domain
     * @return PKCS12 Keystore content
     */
    public byte[] getCertificateForDomain(String domain) throws GeneralSecurityException {
        CertificateData cert = certificates.get(domain); // certs always retrived from cache
        if (cert == null || cert.getChain() == null || cert.getChain().isEmpty()) {
            LOG.log(Level.SEVERE, "No dynamic certificate available for domain {0}", domain);
            return null;
        }
        return Base64.getDecoder().decode(cert.getChain());
    }

    public CertificateData getCertificateDataForDomain(String domain) throws GeneralSecurityException {
        return certificates.get(domain);
    }

    private class CertAvailChangeCallback implements GroupMembershipHandler.EventCallback {

        @Override
        public void eventFired(String eventId) {
            LOG.log(Level.INFO, "Certificate availability changed");
            try {
                reloadCertificatesFromDB();
            } catch (Exception err) {
                LOG.log(Level.SEVERE, "Cannot apply new configuration");
            }
        }

        @Override
        public void reconnected() {
            LOG.log(Level.INFO, "Configuration listener - reloading configuration after ZK reconnection");
            try {
                reloadCertificatesFromDB();
            } catch (Exception err) {
                LOG.log(Level.SEVERE, "Cannot apply new configuration");
            }
        }
    }

    private void reloadCertificatesFromDB() {
        LOG.log(Level.INFO, "Reloading certificates from db");
        try {
            Map<String, CertificateData> _certificates = new ConcurrentHashMap<>();
            for (Entry<String, CertificateData> entry : certificates.entrySet()) {
                String domain = entry.getKey();
                CertificateData cert = entry.getValue();
                // "wildcard" and "manual" flags and "daysBeforeRenewal" are not stored in db > have to be re-set from existing config
                CertificateData freshCert = loadOrCreateDynamicCertificateForDomain(domain, cert.isWildcard(), cert.isManual(), cert.getDaysBeforeRenewal());
                _certificates.put(domain, freshCert);
                LOG.log(Level.INFO, "RELOADED certificate for domain {0}: {1}", new Object[]{domain, freshCert});
            }
            this.certificates = _certificates; // only certificates/domains specified in the config have to be managed.
            server.getListeners().reloadCurrentConfiguration();
        } catch (GeneralSecurityException | MalformedURLException | InterruptedException e) {
            throw new DynamicCertificatesManagerException("Unable to load dynamic certificates from db.", e);
        }
    }

}<|MERGE_RESOLUTION|>--- conflicted
+++ resolved
@@ -324,10 +324,6 @@
                     }
                     case AVAILABLE: { // certificate saved/available/not expired
                         if (isCertificateExpired(base64DecodeCertificateChain(cert.getChain()), cert.getDaysBeforeRenewal())) {
-<<<<<<< HEAD
-                            cert.setAvailable(false);
-=======
->>>>>>> 8bf762a5
                             cert.setState(EXPIRED);
                             notifyCertAvailChanged = true; // all other peers need to know that this cert is expired.
                         } else {
